import fs from 'fs';
import { program, Option } from 'commander';
import * as http from 'http';

import { Connection, Commitment, Keypair, PublicKey } from '@solana/web3.js';

import {
	Token,
	TOKEN_PROGRAM_ID,
	ASSOCIATED_TOKEN_PROGRAM_ID,
} from '@solana/spl-token';
import {
	getVariant,
	BulkAccountLoader,
	ClearingHouse,
	ClearingHouseUser,
	initialize,
	Wallet,
	DriftEnv,
	EventSubscriber,
	SlotSubscriber,
	convertToNumber,
	QUOTE_PRECISION,
	SPOT_MARKET_BALANCE_PRECISION,
	SpotMarkets,
	PerpMarkets,
	BN,
	BASE_PRECISION,
	getSignedTokenAmount,
	TokenFaucet,
} from '@drift-labs/sdk';
import { promiseTimeout } from '@drift-labs/sdk/lib/util/promiseTimeout';
import { Mutex } from 'async-mutex';

import { logger, setLogLevel } from './logger';
import { constants } from './types';
import { FillerBot } from './bots/filler';
import { SpotFillerBot } from './bots/spotFiller';
import { TriggerBot } from './bots/trigger';
import { JitMakerBot } from './bots/jitMaker';
import { PerpLiquidatorBot } from './bots/liquidator';
import { FloatingPerpMakerBot } from './bots/floatingMaker';
import { Bot } from './types';
import { Metrics } from './metrics';
import { PnlSettlerBot } from './bots/pnlSettler';
import {
	getOrCreateAssociatedTokenAccount,
	TOKEN_FAUCET_PROGRAM_ID,
} from './utils';

require('dotenv').config();
const driftEnv = process.env.ENV as DriftEnv;
//@ts-ignore
const sdkConfig = initialize({ env: process.env.ENV });

const stateCommitment: Commitment = 'confirmed';
const healthCheckPort = process.env.HEALTH_CHECK_PORT || 8888;

program
	.option('-d, --dry-run', 'Dry run, do not send transactions on chain')
	.option(
		'--init-user',
		'calls clearingHouse.initializeUserAccount if no user account exists'
	)
	.option('--filler', 'Enable filler bot')
	.option('--spot-filler', 'Enable spot filler bot')
	.option('--trigger', 'Enable trigger bot')
	.option('--jit-maker', 'Enable JIT auction maker bot')
	.option('--floating-maker', 'Enable floating maker bot')
	.option('--liquidator', 'Enable liquidator bot')
	.option('--pnl-settler', 'Enable PnL settler bot')
	.option('--cancel-open-orders', 'Cancel open orders on startup')
	.option('--close-open-positions', 'Close all open positions')
	.option('--test-liveness', 'Purposefully fail liveness test after 1 minute')
	.option(
		'--force-deposit <number>',
		'Force deposit this amount of USDC to collateral account, the program will end after the deposit transaction is sent'
	)
	.option('--metrics <number>', 'Enable Prometheus metric scraper')
	.option(
		'--vault <bool>',
		'Load private key from vault in the `secret` mount with the key `pk`'
	)
	.addOption(
		new Option(
			'-p, --private-key <string>',
			'private key, supports path to id.json, or list of comma separate numbers'
		).env('KEEPER_PRIVATE_KEY')
	)
	.option('--debug', 'Enable debug logging')
	.parse();

const opts = program.opts();
setLogLevel(opts.debug ? 'debug' : 'info');

logger.info(`Dry run: ${!!opts.dry},\n\
FillerBot enabled: ${!!opts.filler},\n\
SpotFillerBot enabled: ${!!opts.spotFiller},\n\
TriggerBot enabled: ${!!opts.trigger},\n\
JitMakerBot enabled: ${!!opts.jitMaker},\n\
PnlSettler enabled: ${!!opts.pnlSettler},\n\
`);

export async function getWallet(): Promise<Wallet> {
	let privateKey;
	if (opts.vault) {
		await fetch(process.env.VAULT_ENDPOINT, {
			method: 'GET',
			headers: {
				'X-Vault-Token': process.env.VAULT_TOKEN,
				'X-Vault-Namespace': 'admin',
			},
		})
			.then((response) => response.json())
			.then((response) => (privateKey = response.data.data.pk));
	} else {
		privateKey = process.env.KEEPER_PRIVATE_KEY;
	}

	if (!privateKey) {
		throw new Error(
			'Must set environment variable KEEPER_PRIVATE_KEY with the path to a id.json or a list of commma separated numbers or load via vault and use the --vault flag'
		);
	}

	// try to load privateKey as a filepath
	let loadedKey: Uint8Array;
	if (fs.existsSync(privateKey)) {
		logger.info(`loading private key from ${privateKey}`);
		loadedKey = new Uint8Array(
			JSON.parse(fs.readFileSync(privateKey).toString())
		);
	} else {
		logger.info(`loading private key as comma separated numbers`);
		loadedKey = Uint8Array.from(
			privateKey.split(',').map((val) => Number(val))
		);
	}

	const keypair = Keypair.fromSecretKey(Uint8Array.from(loadedKey));
	return new Wallet(keypair);
}

// TODO: update this with an aggregation of endpoints and check their ping
const endpoint = process.env.ENDPOINT;
logger.info(`RPC endpoint: ${endpoint}`);

function sleep(ms) {
	return new Promise((resolve) => setTimeout(resolve, ms));
}

function printUserAccountStats(clearingHouseUser: ClearingHouseUser) {
	const freeCollateral = clearingHouseUser.getFreeCollateral();
	logger.info(
		`User free collateral: $${convertToNumber(
			freeCollateral,
			QUOTE_PRECISION
		)}:`
	);

	logger.info(
		`CHUser unrealized funding PnL: ${convertToNumber(
			clearingHouseUser.getUnrealizedFundingPNL(),
			QUOTE_PRECISION
		)}`
	);
	logger.info(
		`CHUser unrealized PnL:         ${convertToNumber(
			clearingHouseUser.getUnrealizedPNL(),
			QUOTE_PRECISION
		)}`
	);
}

function printOpenPositions(clearingHouseUser: ClearingHouseUser) {
	logger.info('Open Perp Positions:');
	for (const p of clearingHouseUser.getUserAccount().perpPositions) {
		if (p.baseAssetAmount.isZero()) {
			continue;
		}
		const market = PerpMarkets[driftEnv][p.marketIndex];
		console.log(`[${market.symbol}]`);
		console.log(
			` . baseAssetAmount:  ${convertToNumber(
				p.baseAssetAmount,
				BASE_PRECISION
			).toString()}`
		);
		console.log(
			` . quoteAssetAmount: ${convertToNumber(
				p.quoteAssetAmount,
				QUOTE_PRECISION
			).toString()}`
		);
		console.log(
			` . quoteEntryAmount: ${convertToNumber(
				p.quoteEntryAmount,
				QUOTE_PRECISION
			).toString()}`
		);

		console.log(
			` . lastCumulativeFundingRate: ${convertToNumber(
				p.lastCumulativeFundingRate,
				new BN(10).pow(new BN(14))
			)}`
		);
		console.log(
			` . openOrders: ${p.openOrders.toString()}, openBids: ${convertToNumber(
				p.openBids,
				BASE_PRECISION
			)}, openAsks: ${convertToNumber(p.openAsks, BASE_PRECISION)}`
		);
	}

	logger.info('Open Spot Positions:');
	for (const p of clearingHouseUser.getUserAccount().spotPositions) {
		if (p.scaledBalance.isZero()) {
			continue;
		}
		const market = SpotMarkets[driftEnv][p.marketIndex];
		console.log(`[${market.symbol}]`);
		console.log(
			` . baseAssetAmount:  ${convertToNumber(
				getSignedTokenAmount(p.scaledBalance, p.balanceType),
				SPOT_MARKET_BALANCE_PRECISION
			).toString()}`
		);
		console.log(` . balanceType: ${getVariant(p.balanceType)}`);
		console.log(
			` . openOrders: ${p.openOrders.toString()}, openBids: ${convertToNumber(
				p.openBids,
				SPOT_MARKET_BALANCE_PRECISION
			)}, openAsks: ${convertToNumber(
				p.openAsks,
				SPOT_MARKET_BALANCE_PRECISION
			)}`
		);
	}
}

const bots: Bot[] = [];
const runBot = async () => {
<<<<<<< HEAD
	const wallet = await getWallet();
	const clearingHousePublicKey = new PublicKey(
		sdkConfig.CLEARING_HOUSE_PROGRAM_ID
	);
=======
	const wallet = getWallet();
	const clearingHousePublicKey = new PublicKey(sdkConfig.DRIFT_PROGRAM_ID);
>>>>>>> 44bea8a9

	const connection = new Connection(endpoint, stateCommitment);

	const bulkAccountLoader = new BulkAccountLoader(
		connection,
		stateCommitment,
		1000
	);
	const clearingHouse = new ClearingHouse({
		connection,
		wallet,
		programID: clearingHousePublicKey,
		accountSubscription: {
			type: 'polling',
			accountLoader: bulkAccountLoader,
		},
		env: driftEnv,
		userStats: true,
	});

	const eventSubscriber = new EventSubscriber(
		connection,
		clearingHouse.program,
		{
			maxTx: 8192,
			maxEventsPerType: 8192,
			orderBy: 'blockchain',
			orderDir: 'desc',
			commitment: stateCommitment,
			logProviderConfig: {
				type: 'polling',
				frequency: 1000,
				// type: 'websocket',
			},
		}
	);

	const slotSubscriber = new SlotSubscriber(connection, {});
	const lastSlotReceivedMutex = new Mutex();
	let lastSlotReceived: number;
	let lastHealthCheckSlot = -1;
	const startupTime = Date.now();

	const lamportsBalance = await connection.getBalance(wallet.publicKey);
	logger.info(
		`ClearingHouse ProgramId: ${clearingHouse.program.programId.toBase58()}`
	);
	logger.info(`Wallet pubkey: ${wallet.publicKey.toBase58()}`);
	logger.info(` . SOL balance: ${lamportsBalance / 10 ** 9}`);

	try {
		const tokenAccount = await getOrCreateAssociatedTokenAccount(
			connection,
			new PublicKey(constants.devnet.USDCMint),
			wallet
		);
		const usdcBalance = await connection.getTokenAccountBalance(tokenAccount);
		logger.info(` . USDC balance: ${usdcBalance.value.uiAmount}`);
	} catch (e) {
		logger.info(`Failed to load USDC token account: ${e}`);
	}

	await clearingHouse.subscribe();
	clearingHouse.eventEmitter.on('error', (e) => {
		logger.info('clearing house error');
		logger.error(e);
	});

	eventSubscriber.subscribe();
	await slotSubscriber.subscribe();
	slotSubscriber.eventEmitter.on('newSlot', async (slot: number) => {
		await lastSlotReceivedMutex.runExclusive(async () => {
			lastSlotReceived = slot;
		});
	});

	if (!(await clearingHouse.getUser().exists())) {
		logger.error(`User for ${wallet.publicKey} does not exist`);
		if (opts.initUser) {
			logger.info(`Creating User for ${wallet.publicKey}`);
			const [txSig] = await clearingHouse.initializeUserAccount();
			logger.info(`Initialized user account in transaction: ${txSig}`);
		} else {
			throw new Error("Run with '--init-user' flag to initialize a User");
		}
	}

	// subscribe will fail if there is no clearing house user
	const clearingHouseUser = clearingHouse.getUser();
	while (
		!(await clearingHouse.subscribe()) ||
		!(await clearingHouseUser.subscribe()) ||
		!eventSubscriber.subscribe()
	) {
		logger.info('waiting to subscribe to ClearingHouse and User');
		await sleep(1000);
	}
	logger.info(
		`User PublicKey: ${clearingHouseUser.getUserAccountPublicKey().toBase58()}`
	);
	await clearingHouse.fetchAccounts();
	await clearingHouse.getUser().fetchAccounts();

	let metrics: Metrics | undefined = undefined;
	if (opts.metrics) {
		metrics = new Metrics(clearingHouse, parseInt(opts?.metrics));
		await metrics.init();
	}

	printUserAccountStats(clearingHouseUser);
	if (opts.closeOpenPositions) {
		logger.info(`Closing open perp positions`);
		let closedPerps = 0;
		for await (const p of clearingHouseUser.getUserAccount().perpPositions) {
			if (p.baseAssetAmount.isZero()) {
				logger.info(`no position on market: ${p.marketIndex}`);
				continue;
			}
			logger.info(`closing position on ${p.marketIndex}`);
			logger.info(` . ${await clearingHouse.closePosition(p.marketIndex)}`);
			closedPerps++;
		}
		console.log(`Closed ${closedPerps} spot positions`);

		let closedSpots = 0;
		for await (const p of clearingHouseUser.getUserAccount().spotPositions) {
			if (p.scaledBalance.isZero()) {
				logger.info(`no position on market: ${p.marketIndex}`);
				continue;
			}
			logger.info(`closing position on ${p.marketIndex}`);
			logger.info(` . ${await clearingHouse.closePosition(p.marketIndex)}`);
			closedSpots++;
		}
		console.log(`Closed ${closedSpots} spot positions`);
	}

	// check that user has collateral
	const freeCollateral = clearingHouseUser.getFreeCollateral();
	if (freeCollateral.isZero() && opts.jitMaker && !opts.forceDeposit) {
		throw new Error(
			`No collateral in account, collateral is required to run JitMakerBot, run with --force-deposit flag to deposit collateral`
		);
	}
	if (opts.forceDeposit) {
		logger.info(
			`Depositing (${new BN(
				opts.forceDeposit
			).toString()} USDC to collateral account)`
		);

		if (opts.forceDeposit < 0) {
			logger.error(`Deposit amount must be greater than 0`);
			throw new Error('Deposit amount must be greater than 0');
		}

		const mint = SpotMarkets[driftEnv][0].mint; // TODO: are index 0 always USDC???, support other collaterals

		const ata = await Token.getAssociatedTokenAddress(
			ASSOCIATED_TOKEN_PROGRAM_ID,
			TOKEN_PROGRAM_ID,
			mint,
			wallet.publicKey
		);

		const amount = new BN(opts.forceDeposit).mul(QUOTE_PRECISION);

		if (driftEnv == 'devnet') {
			const tokenFaucet = new TokenFaucet(
				connection,
				wallet,
				TOKEN_FAUCET_PROGRAM_ID,
				mint,
				opts
			);
			await tokenFaucet.mintToUser(ata, amount);
		}

		const tx = await clearingHouse.deposit(
			amount,
			0, // USDC bank
			ata
		);
		logger.info(`Deposit transaction: ${tx}`);
		logger.info(`exiting...run again without --force-deposit flag`);
		return;
	}

	// print user orders
	logger.info('');
	const ordersToCancel: Array<number> = [];
	for (const order of clearingHouseUser.getUserAccount().orders) {
		if (order.baseAssetAmount.isZero()) {
			continue;
		}
		ordersToCancel.push(order.orderId);
	}
	if (opts.cancelOpenOrders) {
		for (const order of ordersToCancel) {
			logger.info(`Cancelling open order ${order.toString()}`);
			await clearingHouse.cancelOrder(order);
		}
	}

	printOpenPositions(clearingHouseUser);

	/*
	 * Start bots depending on flags enabled
	 */

	if (opts.filler) {
		bots.push(
			new FillerBot(
				'filler',
				!!opts.dry,
				clearingHouse,
				slotSubscriber,
				driftEnv,
				metrics
			)
		);
	}
	if (opts.spotFiller) {
		bots.push(
			new SpotFillerBot(
				'spotFiller',
				!!opts.dry,
				clearingHouse,
				slotSubscriber,
				driftEnv,
				metrics
			)
		);
	}
	if (opts.trigger) {
		bots.push(
			new TriggerBot(
				'trigger',
				!!opts.dry,
				clearingHouse,
				slotSubscriber,
				metrics
			)
		);
	}
	if (opts.jitMaker) {
		bots.push(
			new JitMakerBot(
				'JitMaker',
				!!opts.dry,
				clearingHouse,
				slotSubscriber,
				metrics
			)
		);
	}
	if (opts.liquidator) {
		bots.push(
			new PerpLiquidatorBot('liquidator', !!opts.dry, clearingHouse, metrics)
		);
	}
	if (opts.floatingMaker) {
		bots.push(
			new FloatingPerpMakerBot(
				'floatingMaker',
				!!opts.dry,
				clearingHouse,
				slotSubscriber,
				metrics
			)
		);
	}

	if (opts.pnlSettler) {
		bots.push(
			new PnlSettlerBot(
				'pnlSettler',
				!!opts.dry,
				clearingHouse,
				PerpMarkets[driftEnv],
				SpotMarkets[driftEnv],
				metrics
			)
		);
	}

	logger.info(`initializing bots`);
	await Promise.all(bots.map((bot) => bot.init()));

	logger.info(`starting bots`);
	await Promise.all(
		bots.map((bot) => bot.startIntervalLoop(bot.defaultIntervalMs))
	);

	eventSubscriber.eventEmitter.on('newEvent', async (event) => {
		Promise.all(bots.map((bot) => bot.trigger(event)));
	});

	// start http server listening to /health endpoint using http package
	http
		.createServer(async (req, res) => {
			if (req.url === '/health') {
				if (opts.testLiveness) {
					if (Date.now() > startupTime + 60 * 1000) {
						res.writeHead(500);
						res.end('Testing liveness test fail');
						return;
					}
				}
				// check if a slot was received recently
				let healthySlot = false;
				await lastSlotReceivedMutex.runExclusive(async () => {
					healthySlot = lastSlotReceived > lastHealthCheckSlot;
					logger.debug(
						`Health check: lastSlotReceived: ${lastSlotReceived}, lastHealthCheckSlot: ${lastHealthCheckSlot}, healthySlot: ${healthySlot}`
					);
					if (healthySlot) {
						lastHealthCheckSlot = lastSlotReceived;
					}
				});
				if (!healthySlot) {
					res.writeHead(500);
					logger.error(`SlotSubscriber is not healthy`);
					res.end(`SlotSubscriber is not healthy`);
					return;
				}

				// check all bots if they're live
				for (const bot of bots) {
					const healthCheck = await promiseTimeout(bot.healthCheck(), 1000);
					if (!healthCheck) {
						logger.error(`Health check failed for bot ${bot.name}`);
						res.writeHead(500);
						res.end(`Bot ${bot.name} is not healthy`);
						return;
					}
				}

				// liveness check passed
				res.writeHead(200);
				res.end('OK');
			} else {
				res.writeHead(404);
				res.end('Not found');
			}
		})
		.listen(healthCheckPort);
	logger.info(`Health check server listening on port ${healthCheckPort}`);
};

async function recursiveTryCatch(f: () => void) {
	try {
		await f();
	} catch (e) {
		console.error(e);
		for (const bot of bots) {
			bot.reset();
			await bot.init();
		}
		await sleep(15000);
		await recursiveTryCatch(f);
	}
}

recursiveTryCatch(() => runBot());<|MERGE_RESOLUTION|>--- conflicted
+++ resolved
@@ -241,15 +241,8 @@
 
 const bots: Bot[] = [];
 const runBot = async () => {
-<<<<<<< HEAD
-	const wallet = await getWallet();
-	const clearingHousePublicKey = new PublicKey(
-		sdkConfig.CLEARING_HOUSE_PROGRAM_ID
-	);
-=======
 	const wallet = getWallet();
 	const clearingHousePublicKey = new PublicKey(sdkConfig.DRIFT_PROGRAM_ID);
->>>>>>> 44bea8a9
 
 	const connection = new Connection(endpoint, stateCommitment);
 
