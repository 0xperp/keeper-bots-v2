--- conflicted
+++ resolved
@@ -553,13 +553,8 @@
 	private async fillPerpOrder(
 		baseAssetAmount,
 		nodeToFill,
-<<<<<<< HEAD
 		direction,
 		makerPrice
-=======
-		jitMakerDirection,
-		jitMakerPrice
->>>>>>> 02d17627
 	) {
 		const txSig = await this.executePerpOrder({
 			baseAssetAmount: baseAssetAmount,
