--- conflicted
+++ resolved
@@ -5,6 +5,7 @@
  * - [x] monitoring
  * - [x] add in full grafana dashboards and datasources from load
  * - [x] ability to re bid a specific auction
+ * - [x] Improved Pricing
  * - [ ] ability to hedge on spot market and additional markets
  */
 
@@ -552,15 +553,8 @@
 	private async fillPerpOrder(
 		baseAssetAmount,
 		nodeToFill,
-<<<<<<< HEAD
 		jitMakerDirection,
 		jitMakerPrice,
-=======
-		direction,
-		makerPrice,
-		marketSymbol,
-		auctionEndPrice
->>>>>>> 33abf9c3
 	) {
 		const txSig = await this.executePerpOrder({
 			baseAssetAmount: baseAssetAmount,
@@ -579,8 +573,6 @@
 		);
 
 		logger.info(
-<<<<<<< HEAD
-=======
 			`${marketSymbol} ${JSON.stringify(direction)} ${convertToNumber(
 				baseAssetAmount,
 				BASE_PRECISION
@@ -597,7 +589,6 @@
 		);
 
 		logger.info(
->>>>>>> 33abf9c3
 			`${
 				this.name
 			}: JIT auction filled (account: ${nodeToFill.node.userAccount.toString()} - ${nodeToFill.node.order.orderId.toString()}), Tx: ${txSig}`
@@ -709,7 +700,6 @@
 				} slots since order, auction ends in ${aucEnd - currSlot} slots`
 			);
 
-<<<<<<< HEAD
 			// Check Pyth Oracle for asset to determine best pricing 
 			const pythClient = new PythHttpClient(new Connection(this.clearingHouse.connection.rpcEndpoint), getPythProgramKeyForCluster('devnet'));
 			const data = await pythClient.getData();	
@@ -733,21 +723,6 @@
 					auctionEndPrice,
 					PRICE_PRECISION
 				).toFixed(4)})`
-=======
-			// Check Pyth Oracle for asset to determine best pricing
-			const pythClient = new PythHttpClient(
-				new Connection(this.clearingHouse.connection.rpcEndpoint),
-				getPythProgramKeyForCluster('devnet')
-			);
-			const data = await pythClient.getData();
-			const price = data.productPrice.get(marketSymbol)!;
-
-			// Ex. Crypto.SRM/USD: $8.68725 ±$0.0131 Status: Trading
-			logger.info(
-				`${marketSymbol}: $${price.price} \xB1$${price.confidence} Status: ${
-					PriceStatus[price.status]
-				}`
->>>>>>> 33abf9c3
 			);
 
 			// Auctions run like this
